export printSimulationsTable, printVariationsTable, getSimulationsTable

db::SQLite.DB = SQLite.DB()

################## Database Initialization Functions ##################

function initializeDatabase(path_to_database::String)
    println(rpad("Path to database:", 20, ' ') * path_to_database)
    global db = SQLite.DB(path_to_database)
    return createSchema()
end

function initializeDatabase()
    global db = SQLite.DB()
    return createSchema()
end

function patchBaseRulesetsVariationNotInDB(rulesets_collection_folder::String, db_rulesets_variations::SQLite.DB)
    # then we are adding in this row after the db was made (so that means the db was made before this got patched)
    column_names = queryToDataFrame("PRAGMA table_info(rulesets_variations);"; db=db_rulesets_variations) |> x->x[!,:name]
    filter!(x -> x != "rulesets_variation_id", column_names) 
    path_to_rulesets_collections_folder = joinpath(data_dir, "inputs", "rulesets_collections", rulesets_collection_folder)
    path_to_xml = joinpath(path_to_rulesets_collections_folder, "base_rulesets.xml")
    if !isfile(path_to_xml)
        writeRules(path_to_xml, joinpath(path_to_rulesets_collections_folder, "base_rulesets.csv"))
    end
    xml_doc = openXML(path_to_xml)
    for column_name in column_names
        xml_path = columnNameToXMLPath(column_name)
        base_value = getField(xml_doc, xml_path)
        query = "UPDATE rulesets_variations SET '$(column_name)'=$(base_value) WHERE rulesets_variation_id=0;"
        DBInterface.execute(db_rulesets_variations, query)
    end
end

function createSchema()
    # make sure necessary directories are present
    data_dir_contents = readdir(joinpath(data_dir, "inputs"); sort=false)
    if !("custom_codes" in data_dir_contents)
        error("No $(joinpath(data_dir, "inputs", "custom_codes")) found. This is where to put the folders for custom_modules, main.cpp, and Makefile.")
    end
    if !("configs" in data_dir_contents)
        error("No $(joinpath(data_dir, "inputs", "configs")) found. This is where to put the folders for config files and rules files.")
    end

    # initialize and populate custom_codes table
    custom_codes_schema = """
        custom_code_id INTEGER PRIMARY KEY,
        folder_name UNIQUE,
        description TEXT
    """
    createPCVCTTable("custom_codes", custom_codes_schema)
        
    custom_codes_folders = readdir(joinpath(data_dir, "inputs", "custom_codes"); sort=false) |> filter(x->isdir(joinpath(data_dir, "inputs", "custom_codes", x)))
    if isempty(custom_codes_folders)
        error("No folders in $(joinpath(data_dir, "inputs", "custom_codes")) found. Add custom_modules, main.cpp, and Makefile to a folder here to move forward.")
    end
    for custom_codes_folder in custom_codes_folders
        DBInterface.execute(db, "INSERT OR IGNORE INTO custom_codes (folder_name) VALUES ('$(custom_codes_folder)');")
    end
    
    # initialize and populate ics tables
    createICTable("cells"; data_dir_contents=data_dir_contents)
    createICTable("substrates"; data_dir_contents=data_dir_contents)
    createICTable("ecms"; data_dir_contents=data_dir_contents)

    # initialize and populate configs table
    configs_schema = """
        config_id INTEGER PRIMARY KEY,
        folder_name UNIQUE,
        description TEXT
    """
    createPCVCTTable("configs", configs_schema)
        
    config_folders = readdir(joinpath(data_dir, "inputs", "configs"); sort=false) |> filter(x -> isdir(joinpath(data_dir, "inputs", "configs", x)))
    if isempty(config_folders)
        error("No folders in $(joinpath(data_dir, "inputs", "configs")) found. Add PhysiCell_settings.xml and rules files here.")
    end
    patched_variation_id_to_config_variation_id = false
    for config_folder in config_folders
        patch_to_003 = false
        DBInterface.execute(db, "INSERT OR IGNORE INTO configs (folder_name) VALUES ('$(config_folder)');")
        if isfile(joinpath(data_dir, "inputs", "configs", config_folder, "variations.db"))
            # patch for 0.0.2 to 0.0.3
            mv(joinpath(data_dir, "inputs", "configs", config_folder, "variations.db"), joinpath(data_dir, "inputs", "configs", config_folder, "config_variations.db"))
            patch_to_003 = true
            if !patched_variation_id_to_config_variation_id
                # rename column from variation_id to config_variation_id
                DBInterface.execute(db, "ALTER TABLE simulations RENAME COLUMN variation_id TO config_variation_id;")
                DBInterface.execute(db, "ALTER TABLE monads RENAME COLUMN variation_id TO config_variation_id;")
                DBInterface.execute(db, "ALTER TABLE simulations ADD COLUMN ic_cell_variation_id INTEGER;")
                # set all these new columns to -1 if ic_cell_id is -1 and to 0 if ic_cell_id is not -1
                DBInterface.execute(db, "UPDATE simulations SET ic_cell_variation_id=CASE WHEN ic_cell_id=-1 THEN -1 ELSE 0 END;")
                DBInterface.execute(db, "ALTER TABLE monads ADD COLUMN ic_cell_variation_id INTEGER;")
                # drop the previous unique constraint on monads
                DBInterface.execute(db, "CREATE TABLE monads_temp AS SELECT * FROM monads;")
                DBInterface.execute(db, "DROP TABLE monads;")
                patched_variation_id_to_config_variation_id = true
            end
        end
        db_config_variations = joinpath(data_dir, "inputs", "configs", config_folder, "config_variations.db") |> SQLite.DB
        if patch_to_003
            # rename table from variations to config_variations
            DBInterface.execute(db_config_variations, "ALTER TABLE variations RENAME TO config_variations;")
            # rename column from variation_id to config_variation_id
            DBInterface.execute(db_config_variations, "ALTER TABLE config_variations RENAME COLUMN variation_id TO config_variation_id;")
<<<<<<< HEAD
=======
            index_df = DBInterface.execute(db_config_variations, "SELECT type,name,tbl_name,sql FROM sqlite_master WHERE type = 'index';") |> DataFrame
            variations_index = index_df[!, :name] .== "variations_index"
            variations_sql = index_df[variations_index, :sql][1]
            cols = split(variations_sql, "(")[2]
            cols = split(cols, ")")[1]
            cols = split(cols, ",") .|> string
            SQLite.createindex!(db_config_variations, "config_variations", "config_variations_index", cols; unique=true, ifnotexists=false)
>>>>>>> 4216e7fe
            if isdir(joinpath(data_dir, "inputs", "configs", config_folder, "variations"))
                mv(joinpath(data_dir, "inputs", "configs", config_folder, "variations"), joinpath(data_dir, "inputs", "configs", config_folder, "config_variations"))
                for file in readdir(joinpath(data_dir, "inputs", "configs", config_folder, "config_variations"))
                    mv(joinpath(data_dir, "inputs", "configs", config_folder, "config_variations", file), joinpath(data_dir, "inputs", "configs", config_folder, "config_variations", "config_$(file)"))
                end
            end
        end
        createPCVCTTable("config_variations", "config_variation_id INTEGER PRIMARY KEY"; db=db_config_variations)
        DBInterface.execute(db_config_variations, "INSERT OR IGNORE INTO config_variations (config_variation_id) VALUES(0);")
    end

    # initialize and populate rulesets_collections table
    rulesets_collections_schema = """
        rulesets_collection_id INTEGER PRIMARY KEY,
        folder_name UNIQUE,
        description TEXT
    """
    createPCVCTTable("rulesets_collections", rulesets_collections_schema)

    if "rulesets_collections" in data_dir_contents
        rulesets_collections_folders = readdir(joinpath(data_dir, "inputs", "rulesets_collections"); sort=false) |> filter(x -> isdir(joinpath(data_dir, "inputs", "rulesets_collections", x)))
        for rulesets_collection_folder in rulesets_collections_folders
            DBInterface.execute(db, "INSERT OR IGNORE INTO rulesets_collections (folder_name) VALUES ('$(rulesets_collection_folder)');")
            db_rulesets_variations = joinpath(data_dir, "inputs", "rulesets_collections", rulesets_collection_folder, "rulesets_variations.db") |> SQLite.DB
            createPCVCTTable("rulesets_variations", "rulesets_variation_id INTEGER PRIMARY KEY"; db=db_rulesets_variations)
            df = DBInterface.execute(db_rulesets_variations, "INSERT OR IGNORE INTO rulesets_variations (rulesets_variation_id) VALUES(0) RETURNING rulesets_variation_id;") |> DataFrame
            if !isempty(df)
                patchBaseRulesetsVariationNotInDB(rulesets_collection_folder, db_rulesets_variations)
            end
        end
    end

    # initialize and populate ic_cells variations dbs
    path_to_ics = joinpath(data_dir, "inputs", "ics")
    path_to_ic_cells = joinpath(path_to_ics, "cells")
    if "ics" in data_dir_contents && "cells" in readdir(path_to_ics, sort=false)
        ic_cells_folders = readdir(path_to_ic_cells, sort=false) |> filter(x -> isdir(joinpath(path_to_ic_cells, x)))
        for ic_cell_folder in ic_cells_folders
            DBInterface.execute(db, "INSERT OR IGNORE INTO ic_cells (folder_name) VALUES ('$(ic_cell_folder)');")
            path_to_folder = joinpath(path_to_ic_cells, ic_cell_folder)
            is_csv = isfile(joinpath(path_to_folder, "cells.csv"))
            # ⊻ = XOR (make sure exactly one of the files is present)
            @assert is_csv ⊻ isfile(joinpath(path_to_folder, "cells.xml")) "Must have one of cells.csv or cells.xml in $(joinpath(path_to_folder))" 
            if is_csv
                continue # no variations allowed on csv files
            end
            db_ic_cell = joinpath(path_to_folder, "ic_cell_variations.db") |> SQLite.DB
            createPCVCTTable("ic_cell_variations", "ic_cell_variation_id INTEGER PRIMARY KEY"; db=db_ic_cell)
            DBInterface.execute(db_ic_cell, "INSERT OR IGNORE INTO ic_cell_variations (ic_cell_variation_id) VALUES(0) RETURNING ic_cell_variation_id;")
        end
    end
            
    # initialize simulations table
    simulations_schema = """
        simulation_id INTEGER PRIMARY KEY,
        custom_code_id INTEGER,
        ic_cell_id INTEGER,
        ic_substrate_id INTEGER,
        ic_ecm_id INTEGER,
        config_id INTEGER,
        rulesets_collection_id INTEGER,
        config_variation_id INTEGER,
        rulesets_variation_id INTEGER,
        ic_cell_variation_id INTEGER,
        status_code_id INTEGER,
        FOREIGN KEY (custom_code_id)
            REFERENCES custom_codes (custom_code_id),
        FOREIGN KEY (ic_cell_id)
            REFERENCES ic_cells (ic_cell_id),
        FOREIGN KEY (ic_substrate_id)
            REFERENCES ic_substrates (ic_substrate_id),
        FOREIGN KEY (ic_ecm_id)
            REFERENCES ic_ecms (ic_ecm_id),
        FOREIGN KEY (config_id)
            REFERENCES configs (config_id),
        FOREIGN KEY (rulesets_collection_id)
            REFERENCES rulesets_collections (rulesets_collection_id),
        FOREIGN KEY (status_code_id)
            REFERENCES status_codes (status_code_id)
    """
    createPCVCTTable("simulations", simulations_schema)

    # initialize monads table
    monads_schema = """
        monad_id INTEGER PRIMARY KEY,
        custom_code_id INTEGER,
        ic_cell_id INTEGER,
        ic_substrate_id INTEGER,
        ic_ecm_id INTEGER,
        config_id INTEGER,
        rulesets_collection_id INTEGER,
        config_variation_id INTEGER,
        rulesets_variation_id INTEGER,
        ic_cell_variation_id INTEGER,
        FOREIGN KEY (custom_code_id)
            REFERENCES custom_codes (custom_code_id),
        FOREIGN KEY (ic_cell_id)
            REFERENCES ic_cells (ic_cell_id),
        FOREIGN KEY (ic_substrate_id)
            REFERENCES ic_substrates (ic_substrate_id),
        FOREIGN KEY (ic_ecm_id)
            REFERENCES ic_ecms (ic_ecm_id),
        FOREIGN KEY (config_id)
            REFERENCES configs (config_id),
        FOREIGN KEY (rulesets_collection_id)
            REFERENCES rulesets_collections (rulesets_collection_id),
        UNIQUE (custom_code_id,ic_cell_id,ic_substrate_id,ic_ecm_id,config_id,rulesets_collection_id,config_variation_id,rulesets_variation_id,ic_cell_variation_id)
    """
    createPCVCTTable("monads", monads_schema)

    if patched_variation_id_to_config_variation_id
        # drop the previous unique constraint on monads
        # insert from monads_temp all values except ic_cell_variation_id (set that to -1 if ic_cell_id is -1 and to 0 if ic_cell_id is not -1)
        DBInterface.execute(db, "INSERT INTO monads SELECT monad_id, custom_code_id, ic_cell_id, ic_substrate_id, ic_ecm_id, config_id, rulesets_collection_id, config_variation_id, rulesets_variation_id, CASE WHEN ic_cell_id=-1 THEN -1 ELSE 0 END FROM monads_temp;")
        DBInterface.execute(db, "DROP TABLE monads_temp;")
    end

    # initialize samplings table
    samplings_schema = """
        sampling_id INTEGER PRIMARY KEY,
        custom_code_id INTEGER,
        ic_cell_id INTEGER,
        ic_substrate_id INTEGER,
        ic_ecm_id INTEGER,
        config_id INTEGER,
        rulesets_collection_id INTEGER,
        FOREIGN KEY (custom_code_id)
            REFERENCES custom_codes (custom_code_id),
        FOREIGN KEY (ic_cell_id)
            REFERENCES ic_cells (ic_cell_id),
        FOREIGN KEY (ic_substrate_id)
            REFERENCES ic_substrates (ic_substrate_id),
        FOREIGN KEY (ic_ecm_id)
            REFERENCES ic_ecms (ic_ecm_id),
        FOREIGN KEY (config_id)
            REFERENCES configs (config_id),
        FOREIGN KEY (rulesets_collection_id)
            REFERENCES rulesets_collections (rulesets_collection_id)
    """
    createPCVCTTable("samplings", samplings_schema)

    # initialize trials table
    trials_schema = """
        trial_id INTEGER PRIMARY KEY,
        datetime TEXT,
        description TEXT
    """
    createPCVCTTable("trials", trials_schema)

    createDefaultStatusCodesTable()

    return
end

function createICTable(ic_name::String; data_dir_contents=String[])
    table_name = "ic_$(ic_name)"
    schema = """
        $(table_name[1:end-1])_id INTEGER PRIMARY KEY,
        folder_name UNIQUE,
        description TEXT
    """
    createPCVCTTable(table_name, schema)
    if "ics" in data_dir_contents && ic_name in readdir(joinpath(data_dir, "inputs", "ics"), sort=false)
        ic_folders = readdir(joinpath(data_dir, "inputs", "ics", ic_name), sort=false) |> filter(x -> isdir(joinpath(data_dir, "inputs", "ics", ic_name, x)))
        if !isempty(ic_folders)
            for ic_folder in ic_folders
                if !isfile(joinpath(data_dir, "inputs", "ics", ic_name, ic_folder, icFilename(ic_name)))
                    continue
                end
                if isfile(joinpath(data_dir, "inputs", "ics", ic_name, ic_folder, "metadata.xml"))
                    metadata = parse_file(joinpath(data_dir, "inputs", "ics", ic_name, ic_folder, "metadata.xml")) |> root
                    description = content(find_element(metadata, "description"))
                else
                    description = ""
                end
                DBInterface.execute(db, "INSERT OR IGNORE INTO $(table_name) (folder_name, description) VALUES ('$(ic_folder)', '$description');")
            end
        end
    end
    return
end

function icFilename(table_name::String)
    if table_name == "cells"
        return "cells.csv"
    elseif table_name == "substrates"
        return "substrates.csv"
    elseif table_name == "ecms"
        return "ecm.csv"
    else
        error("table_name must be 'cells', 'substrates', or 'ecms'.")
    end
end

function createPCVCTTable(table_name::String, schema::String; db::SQLite.DB=db)

    # check that table_name ends in "s"
    if last(table_name) != 's'
        s = "Table name must end in 's'."
        s *= "\n\tThis helps to normalize what the id names are for these entries."
        s *= "\n\tYour table $(table_name) does not end in 's'."
        s *= "\n\tSee retrieveID(table_name::String, folder_name::String; db::SQLite.DB=db)."
        error(s)
    end
    # check that schema has PRIMARY KEY named as table_name without the s followed by _id
    if !occursin("$(table_name[1:end-1])_id INTEGER PRIMARY KEY", schema)
        s = "Schema must have PRIMARY KEY named as $(table_name[1:end-1])_id."
        s *= "\n\tThis helps to normalize what the id names are for these entries."
        s *= "\n\tYour schema $(schema) does not have \"$(table_name[1:end-1])_id INTEGER PRIMARY KEY\"."
        s *= "\n\tSee retrieveID(table_name::String, folder_name::String; db::SQLite.DB=db)."
        error(s)
    end
    SQLite.execute(db, "CREATE TABLE IF NOT EXISTS $(table_name) (
        $(schema)
        )
    ")
    return
end

function createDefaultStatusCodesTable()
    status_codes_schema = """
        status_code_id INTEGER PRIMARY KEY,
        status_code TEXT UNIQUE
    """
    createPCVCTTable("status_codes", status_codes_schema)
    status_codes = ["Not Started", "Queued", "Running", "Completed", "Failed"]
    for status_code in status_codes
        DBInterface.execute(db, "INSERT OR IGNORE INTO status_codes (status_code) VALUES ('$status_code');")
    end
end

function getStatusCodeID(status_code::String)
    query = constructSelectQuery("status_codes", "WHERE status_code='$status_code';"; selection="status_code_id")
    return queryToDataFrame(query; is_row=true) |> x -> x[1,:status_code_id]
end

function isStarted(simulation_id::Int; new_status_code::Union{Missing,String}=missing)
    query = constructSelectQuery("simulations", "WHERE simulation_id=$(simulation_id);"; selection="status_code_id")
    mode = ismissing(new_status_code) ? "DEFERRED" : "EXCLUSIVE" # if we are possibly going to update, then set to exclusive mode
    SQLite.transaction(db, mode)
    status_code = queryToDataFrame(query; is_row=true) |> x -> x[1,:status_code_id]
    is_started = status_code != getStatusCodeID("Not Started")
    if !ismissing(new_status_code) && !is_started
        query = "UPDATE simulations SET status_code_id=$(getStatusCodeID(new_status_code)) WHERE simulation_id=$(simulation_id);"
        DBInterface.execute(db, query)
    end
    SQLite.commit(db)

    return is_started
end

isStarted(simulation::Simulation; new_status_code::Union{Missing,String}=missing) = isStarted(simulation.id; new_status_code=new_status_code)

################## DB Interface Functions ##################

getConfigDB(config_folder::String) = joinpath(data_dir, "inputs", "configs", config_folder, "config_variations.db") |> SQLite.DB
getConfigDB(config_id::Int) = getConfigFolder(config_id) |> getConfigDB
getConfigDB(S::AbstractSampling) = getConfigDB(S.folder_names.config_folder)

function getRulesetsCollectionDB(rulesets_collection_folder::String)
    if rulesets_collection_folder == ""
        return missing
    end
    path_to_folder = joinpath(data_dir, "inputs", "rulesets_collections", rulesets_collection_folder)
    return joinpath(path_to_folder, "rulesets_variations.db") |> SQLite.DB
end
getRulesetsCollectionDB(M::AbstractMonad) = getRulesetsCollectionDB(M.folder_names.rulesets_collection_folder)
getRulesetsCollectionDB(rulesets_collection_id::Int) = getRulesetsCollectionFolder(rulesets_collection_id) |> getRulesetsCollectionDB

function getICCellDB(ic_cell_folder::String)
    if ic_cell_folder == ""
        return missing
    end
    path_to_folder = joinpath(data_dir, "inputs", "ics", "cells", ic_cell_folder)
    if isfile(joinpath(path_to_folder, "cells.csv"))
        return missing
    end
    return joinpath(path_to_folder, "ic_cell_variations.db") |> SQLite.DB
end
getICCellDB(ic_cell_id::Int) = getICCellFolder(ic_cell_id) |> getICCellDB
getICCellDB(S::AbstractSampling) = getICCellDB(S.folder_names.ic_cell_folder)

########### Retrieving Database Information Functions ###########

vctDBQuery(query::String; db::SQLite.DB=db) = DBInterface.execute(db, query)

function queryToDataFrame(query::String; db::SQLite.DB=db, is_row::Bool=false) 
    df = vctDBQuery(query; db=db) |> DataFrame
    if is_row
        @assert size(df,1)==1 "Did not find exactly one row matching the query:\n\tDatabase file: $(db)\n\tQuery: $(query)\nResult: $(df)"
    end
    return df
end

constructSelectQuery(table_name::String, condition_stmt::String; selection::String = "*") = "SELECT $(selection) FROM $(table_name) $(condition_stmt);"

function getFolder(table_name::String, id_name::String, id::Int; db::SQLite.DB=db)
    query = constructSelectQuery(table_name, "WHERE $(id_name)=$(id);"; selection="folder_name")
    return queryToDataFrame(query; is_row=true) |> x -> x.folder_name[1]
end

getOptionalFolder(table_name::String, id_name::String, id::Int; db::SQLite.DB=db) = id == -1 ? "" : getFolder(table_name, id_name, id; db=db)

getConfigFolder(config_id::Int) = getFolder("configs", "config_id", config_id)
getICCellFolder(ic_cell_id::Int) = getOptionalFolder("ic_cells", "ic_cell_id", ic_cell_id)
getICSubstrateFolder(ic_substrate_id::Int) = getOptionalFolder("ic_substrates", "ic_substrate_id", ic_substrate_id)
getICECMFolder(ic_ecm_id::Int) = getOptionalFolder("ic_ecms", "ic_ecm_id", ic_ecm_id)
getRulesetsCollectionFolder(rulesets_collection_id::Int) = getOptionalFolder("rulesets_collections", "rulesets_collection_id", rulesets_collection_id)
getCustomCodesFolder(custom_code_id::Int) = getFolder("custom_codes", "custom_code_id", custom_code_id)

function retrievePathInfo(config_id::Int, rulesets_collection_id::Int, ic_cell_id::Int, ic_substrate_id::Int, ic_ecm_id::Int, custom_code_id::Int)
    config_folder = getConfigFolder(config_id)
    rulesets_collection_folder = getRulesetsCollectionFolder(rulesets_collection_id)
    ic_cell_folder = getICCellFolder(ic_cell_id)
    ic_substrate_folder = getICSubstrateFolder(ic_substrate_id)
    ic_ecm_folder = getICECMFolder(ic_ecm_id)
    custom_code_folder = getCustomCodesFolder(custom_code_id)
    return config_folder, rulesets_collection_folder, ic_cell_folder, ic_substrate_folder, ic_ecm_folder, custom_code_folder
end

function retrieveID(table_name::String, folder_name::String; db::SQLite.DB=db)
    if folder_name == ""
        return -1
    end
    primary_key_string = "$(rstrip(table_name,'s'))_id"
    return constructSelectQuery(table_name, "WHERE folder_name='$(folder_name)'"; selection=primary_key_string) |> queryToDataFrame |> x -> x[1, primary_key_string]
end

function retrieveID(folder_names::AbstractSamplingFolders)
    config_id = retrieveID("configs", folder_names.config_folder)
    rulesets_collection_id = retrieveID("rulesets_collections", folder_names.rulesets_collection_folder)
    ic_cell_id = retrieveID("ic_cells", folder_names.ic_cell_folder)
    ic_substrate_id = retrieveID("ic_substrates", folder_names.ic_substrate_folder)
    ic_ecm_id = retrieveID("ic_ecms", folder_names.ic_ecm_folder)
    custom_code_id = retrieveID("custom_codes", folder_names.custom_code_folder)
    return config_id, rulesets_collection_id, ic_cell_id, ic_substrate_id, ic_ecm_id, custom_code_id
end

########### Summarizing Database Functions ###########

getConfigVariationIDs(M::AbstractMonad) = [M.variation_ids.config_variation_id]
getConfigVariationIDs(sampling::Sampling) = [vid.config_variation_ids for vid in sampling.variation_ids]

getRulesetsVariationIDs(M::AbstractMonad) = [M.variation_ids.rulesets_variation_id]
getRulesetsVariationIDs(sampling::Sampling) = [vid.rulesets_variation_ids for vid in sampling.variation_ids]

getICCellVariationIDs(M::AbstractMonad) = [M.variation_ids.ic_cell_variation_id]
getICCellVariationIDs(sampling::Sampling) = [vid.ic_cell_variation_ids for vid in sampling.variation_ids]

getAbstractTrial(class_id::VCTClassID) = class_id.id |> getVCTClassIDType(class_id)

function getVariationsTable(query::String, db::SQLite.DB; remove_constants::Bool = false)
    df = queryToDataFrame(query, db=db)
    if remove_constants && size(df, 1) > 1
        col_names = names(df)
        filter!(n -> length(unique(df[!,n])) > 1, col_names)
        select!(df, col_names)
    end
    return df
end

function getConfigVariationsTable(config_variations_db::SQLite.DB, config_variation_ids::AbstractVector{<:Integer}; remove_constants::Bool = false)
    query = constructSelectQuery("config_variations", "WHERE config_variation_id IN ($(join(config_variation_ids,",")));")
    df = getVariationsTable(query, config_variations_db; remove_constants = remove_constants)
    rename!(simpleConfigVariationNames, df)
    return df
end

getConfigVariationsTable(S::AbstractSampling; remove_constants::Bool=false) = getConfigVariationsTable(getConfigDB(S), getConfigVariationIDs(S); remove_constants = remove_constants)
getConfigVariationsTable(class_id::VCTClassID{<:AbstractSampling}; remove_constants::Bool = false) = getAbstractTrial(class_id) |> x -> getConfigVariationsTable(x; remove_constants = remove_constants)

function getRulesetsVariationsTable(rulesets_variations_db::SQLite.DB, rulesets_variation_ids::AbstractVector{<:Integer}; remove_constants::Bool = false)
    rulesets_variation_ids = filter(x -> x != -1, rulesets_variation_ids) # rulesets_variation_id = -1 means no ruleset being used
    query = constructSelectQuery("rulesets_variations", "WHERE rulesets_variation_id IN ($(join(rulesets_variation_ids,",")));")
    df = getVariationsTable(query, rulesets_variations_db; remove_constants = remove_constants)
    rename!(simpleRulesetsVariationNames, df)
    return df
end

function getRulesetsVariationsTable(::Missing, rulesets_variation_ids::AbstractVector{<:Integer}; remove_constants::Bool = false)
    @assert all(x -> x == -1, rulesets_variation_ids) "If the rulesets_variation_id is missing, then all rulesets_variation_ids must be -1."
    return DataFrame(RulesVarID=rulesets_variation_ids)
end

getRulesetsVariationsTable(S::AbstractSampling; remove_constants::Bool=false) = getRulesetsVariationsTable(getRulesetsCollectionDB(S), getRulesetsVariationIDs(S); remove_constants = remove_constants)
getRulesetsVariationsTable(class_id::VCTClassID{<:AbstractSampling}; remove_constants::Bool = false) = getAbstractTrial(class_id) |> x -> getRulesetsVariationsTable(x; remove_constants = remove_constants)

function getICCellVariationsTable(ic_cell_variations_db::SQLite.DB, ic_cell_variation_ids::AbstractVector{<:Integer}; remove_constants::Bool = false)
    query = constructSelectQuery("ic_cell_variations", "WHERE ic_cell_variation_id IN ($(join(ic_cell_variation_ids,",")));")
    df = getVariationsTable(query, ic_cell_variations_db; remove_constants = remove_constants)
    rename!(simpleICCellVariationNames, df)
    return df
end

function getICCellVariationsTable(::Missing, ic_cell_variation_ids::AbstractVector{<:Integer}; remove_constants::Bool = false)
    @assert all(x -> x == -1, ic_cell_variation_ids) "If the ic_cell_variation_id is missing, then all ic_cell_variation_ids must be -1."
    return DataFrame(ICCellVarID=ic_cell_variation_ids)
end

getICCellVariationsTable(S::AbstractSampling; remove_constants::Bool=false) = getICCellVariationsTable(getICCellDB(S), getICCellVariationIDs(S); remove_constants = remove_constants)
getICCellVariationsTable(class_id::VCTClassID{<:AbstractSampling}; remove_constants::Bool = false) = getAbstractTrial(class_id) |> x -> getICCellVariationsTable(x; remove_constants = remove_constants)

function getVariationsTableFromSimulations(query::String, id_name::Symbol, getVariationsTableFn::Function; remove_constants::Bool = false)
    df = queryToDataFrame(query)
    unique_tuples = [(row[1], row[2]) for row in eachrow(df)] |> unique
    var_df = DataFrame(id_name=>Int[])
    for unique_tuple in unique_tuples
        append!(var_df, getVariationsTableFn(unique_tuple), cols=:union)
    end
    if remove_constants && size(var_df, 1) > 1
        col_names = names(var_df)
        filter!(n -> length(unique(var_df[!,n])) > 1, col_names)
        select!(var_df, col_names)
    end
    return var_df
end

function getConfigVariationsTable(simulation_ids::AbstractVector{<:Integer}; remove_constants::Bool = false)
    query = constructSelectQuery("simulations", "WHERE simulation_id IN ($(join(simulation_ids,",")));", selection="config_id, config_variation_id")
    getVariationsTableFn = x -> getConfigVariationsTable(getConfigDB(x[1]), [x[2]]; remove_constants = false)
    return getVariationsTableFromSimulations(query, :ConfigVarID, getVariationsTableFn)
end


function getRulesetsVariationsTable(simulation_ids::AbstractVector{<:Integer}; remove_constants::Bool = false)
    query = constructSelectQuery("simulations", "WHERE simulation_id IN ($(join(simulation_ids,",")));", selection="rulesets_collection_id, rulesets_variation_id")
    getVariationsTableFn = x -> getRulesetsVariationsTable(getRulesetsCollectionDB(x[1]), [x[2]]; remove_constants = false)
    return getVariationsTableFromSimulations(query, :RulesVarID, getVariationsTableFn)
end

function getICCellVariationsTable(simulation_ids::AbstractVector{<:Integer}; remove_constants::Bool = false)
    query = constructSelectQuery("simulations", "WHERE simulation_id IN ($(join(simulation_ids,",")));", selection="ic_cell_id, ic_cell_variation_id")
    getVariationsTableFn = x -> getICCellVariationsTable(getICCellDB(x[1]), [x[2]]; remove_constants = false)
    return getVariationsTableFromSimulations(query, :ICCellVarID, getVariationsTableFn)
end

function addFolderColumns!(df::DataFrame)
    col_names = ["custom_code", "config", "rulesets_collection", "ic_cell", "ic_substrate", "ic_ecm"]
    get_function = [getFolder, getFolder, getOptionalFolder, getOptionalFolder, getOptionalFolder, getOptionalFolder]
    for (col_name, get_function) in zip(col_names, get_function)
        if !("$(col_name)_id" in names(df))
            continue
        end
        unique_ids = unique(df[!,"$(col_name)_id"])
        D = Dict{Int, String}()
        for id in unique_ids
            D[id] = get_function("$(col_name)s", "$(col_name)_id", id)
        end
        df[!,"$(col_name)_folder"] .= [D[id] for id in df[!,"$(col_name)_id"]]
    end
    return df
end

function getSimulationsTableFromQuery(query::String; remove_constants::Bool=true, sort_by::Vector{String}=String[], sort_ignore::Vector{String}=["SimID", "ConfigVarID", "RulesVarID", "ICCellVarID"])
    df = queryToDataFrame(query)
    id_col_names_to_remove = names(df) # a bunch of ids that we don't want to show
    filter!(n -> !(n in ["simulation_id", "config_variation_id", "ic_cell_id", "rulesets_variation_id", "ic_cell_variation_id"]), id_col_names_to_remove) # keep the simulation_id and config_variation_id columns
    addFolderColumns!(df) # add the folder columns
    select!(df, Not(id_col_names_to_remove)) # remove the id columns
    unique_tuples = [(row.config_folder, row.config_variation_id) for row in eachrow(df)] |> unique
    df = appendVariations(df, unique_tuples, getConfigDB, getConfigVariationsTable, :config_folder => :folder_name, :config_variation_id => :ConfigVarID)
    unique_tuples = [(row.rulesets_collection_folder, row.rulesets_variation_id) for row in eachrow(df)] |> unique
    df = appendVariations(df, unique_tuples, getRulesetsCollectionDB, getRulesetsVariationsTable, :rulesets_collection_folder => :folder_name, :rulesets_variation_id => :RulesVarID)
    unique_tuples = [(row.ic_cell_folder, row.ic_cell_variation_id) for row in eachrow(df)] |> unique
    df = appendVariations(df, unique_tuples, getICCellDB, getICCellVariationsTable, :ic_cell_folder => :folder_name, :ic_cell_variation_id => :ICCellVarID)
    rename!(df, [:simulation_id => :SimID, :config_variation_id => :ConfigVarID, :rulesets_variation_id => :RulesVarID, :ic_cell_variation_id => :ICCellVarID])
    col_names = names(df)
    if remove_constants && size(df, 1) > 1
        filter!(n -> length(unique(df[!, n])) > 1, col_names)
        select!(df, col_names)
    end
    if isempty(sort_by)
        sort_by = deepcopy(col_names)
    end
    sort_by = [n for n in sort_by if !(n in sort_ignore) && (n in col_names)] # sort by columns in sort_by (overridden by sort_ignore) and in the dataframe
    sort!(df, sort_by)
    return df
end

function appendVariations(df::DataFrame, unique_tuples::Vector{Tuple{String, Int}}, getDBFn::Function, getVariationsTableFn::Function, folder_pair::Pair{Symbol, Symbol}, id_pair::Pair{Symbol, Symbol})
    var_df = DataFrame(id_pair[2] => Int[])
    for unique_tuple in unique_tuples
        temp_df = getVariationsTableFn(getDBFn(unique_tuple[1]), [unique_tuple[2]]; remove_constants = false)
        temp_df[!,:folder_name] .= unique_tuple[1]
        append!(var_df, temp_df, cols=:union)
    end
    return outerjoin(df, var_df, on = [folder_pair, id_pair])
end

function getSimulationsTable(T::Union{AbstractTrial,AbstractArray{<:AbstractTrial}}; remove_constants::Bool = true, sort_by::Vector{String}=String[], sort_ignore::Vector{String}=["SimID", "ConfigVarID", "RulesVarID", "ICCellVarID"])
    query = constructSelectQuery("simulations", "WHERE simulation_id IN ($(join(getSimulationIDs(T),",")));")
    return getSimulationsTableFromQuery(query; remove_constants = remove_constants, sort_by = sort_by, sort_ignore = sort_ignore)
end

function getSimulationsTable(simulation_ids::AbstractVector{<:Integer}; remove_constants::Bool = true, sort_by::Vector{String}=String[], sort_ignore::Vector{String}=["SimID", "ConfigVarID", "RulesVarID", "ICCellVarID"])
    query = constructSelectQuery("simulations", "WHERE simulation_id IN ($(join(simulation_ids,",")));")
    return getSimulationsTableFromQuery(query; remove_constants = remove_constants, sort_by = sort_by, sort_ignore = sort_ignore)
end

function getSimulationsTable(; remove_constants::Bool = true, sort_by::Vector{String}=String[], sort_ignore::Vector{String}=["SimID", "ConfigVarID", "RulesVarID", "ICCellVarID"])
    query = constructSelectQuery("simulations", "")
    return getSimulationsTableFromQuery(query; remove_constants = remove_constants, sort_by = sort_by, sort_ignore = sort_ignore)
end

function getSimulationsTable(class_id::VCTClassID; remove_constants::Bool = true, sort_by::Vector{String}=String[], sort_ignore::Vector{String}=["SimID", "ConfigVarID", "RulesVarID", "ICCellVarID"])
    query = constructSelectQuery("simulations", "WHERE simulation_id IN ($(join(getSimulationIDs(class_id),",")));")
    return getSimulationsTableFromQuery(query; remove_constants = remove_constants, sort_by = sort_by, sort_ignore = sort_ignore)
end

########### Printing Database Functions ###########

printConfigVariationsTable(args...; kwargs...) = getConfigVariationsTable(args...; kwargs...) |> println
printRulesetsVariationsTable(args...; kwargs...) = getRulesetsVariationsTable(args...; kwargs...) |> println

printSimulationsTable(args...; sink=println, kwargs...) = getSimulationsTable(args...; kwargs...) |> sink<|MERGE_RESOLUTION|>--- conflicted
+++ resolved
@@ -104,8 +104,6 @@
             DBInterface.execute(db_config_variations, "ALTER TABLE variations RENAME TO config_variations;")
             # rename column from variation_id to config_variation_id
             DBInterface.execute(db_config_variations, "ALTER TABLE config_variations RENAME COLUMN variation_id TO config_variation_id;")
-<<<<<<< HEAD
-=======
             index_df = DBInterface.execute(db_config_variations, "SELECT type,name,tbl_name,sql FROM sqlite_master WHERE type = 'index';") |> DataFrame
             variations_index = index_df[!, :name] .== "variations_index"
             variations_sql = index_df[variations_index, :sql][1]
@@ -113,7 +111,6 @@
             cols = split(cols, ")")[1]
             cols = split(cols, ",") .|> string
             SQLite.createindex!(db_config_variations, "config_variations", "config_variations_index", cols; unique=true, ifnotexists=false)
->>>>>>> 4216e7fe
             if isdir(joinpath(data_dir, "inputs", "configs", config_folder, "variations"))
                 mv(joinpath(data_dir, "inputs", "configs", config_folder, "variations"), joinpath(data_dir, "inputs", "configs", config_folder, "config_variations"))
                 for file in readdir(joinpath(data_dir, "inputs", "configs", config_folder, "config_variations"))
