module VCTModule

# each file (includes below) has their own export statements
export initializeVCT, resetDatabase, addGridVariation, addGridRulesetsVariation, runAbstractTrial, getTrialSamplings, getSimulations

using SQLite, DataFrames, LightXML, LazyGrids, Dates, CSV, Tables
using MAT, Statistics # files for VCTLoader.jl

include("VCTClasses.jl")
include("VCTDatabase.jl") 
include("VCTConfiguration.jl")
include("VCTExtraction.jl")
include("VCTLoader.jl")

physicell_dir::String = abspath("PhysiCell")
data_dir::String = abspath("data")
PHYSICELL_CPP::String = haskey(ENV, "PHYSICELL_CPP") ? ENV["PHYSICELL_CPP"] : "/opt/homebrew/bin/g++-13"

################## Initialization Functions ##################

function pcvctLogo()
    return """
    \n
    ▐▀▀▀▀▀▀▀▀▀▀▀▀▀▀▀▀▀▀▀▀▀▀▀▀▀▀▀▀▀▀▀▀▀▀▀▀▀▀▀▀▀▀▀▀▀▀▀▀▀▀▀▀▀▀▀▀▀▀▀▀▀▀▀▀▀▀▀▀▀▌
    ▐                                                                     ▌
    ▐   ███████████    █████████  █████   █████   █████████  ███████████  ▌
    ▐  ░░███░░░░░███  ███░░░░░███░░███   ░░███   ███░░░░░███░█░░░███░░░█  ▌
    ▐   ░███    ░███ ███     ░░░  ░███    ░███  ███     ░░░ ░   ░███  ░   ▌
    ▐   ░██████████ ░███          ░███    ░███ ░███             ░███      ▌
    ▐   ░███░░░░░░  ░███          ░░███   ███  ░███             ░███      ▌
    ▐   ░███        ░░███     ███  ░░░█████░   ░░███     ███    ░███      ▌
    ▐   █████        ░░█████████     ░░███      ░░█████████     █████     ▌
    ▐  ░░░░░          ░░░░░░░░░       ░░░        ░░░░░░░░░     ░░░░░      ▌
    ▐                                                                     ▌
    ▐▄▄▄▄▄▄▄▄▄▄▄▄▄▄▄▄▄▄▄▄▄▄▄▄▄▄▄▄▄▄▄▄▄▄▄▄▄▄▄▄▄▄▄▄▄▄▄▄▄▄▄▄▄▄▄▄▄▄▄▄▄▄▄▄▄▄▄▄▄▌
    \n
      """
end

function initializeVCT(path_to_physicell::String, path_to_data::String)
    # print big logo of PCVCT here
    println(pcvctLogo())
    println("----------INITIALIZING----------")
    global physicell_dir = abspath(path_to_physicell)
    global data_dir = abspath(path_to_data)
    println("Path to PhysiCell: $physicell_dir")
    println("Path to data: $data_dir")
    initializeDatabase("$(data_dir)/vct.db")
end

################## Compilation Functions ##################

function loadCustomCode(S::AbstractSampling; force_recompile::Bool=false)
    cflags, recompile, clean = getCompilerFlags(S)

    recompile |= force_recompile # if force_recompile is true, then recompile no matter what

    if !recompile
        return
    end

    if clean
        cd(()->run(pipeline(`make clean`, stdout=devnull)), physicell_dir)
    end

    path_to_folder = "$(data_dir)/inputs/custom_codes/$(S.folder_names.custom_code_folder)" # source dir needs to end in / or else the dir is copied into target, not the source files
    run(`cp -r $(path_to_folder)/custom_modules/ $(physicell_dir)/custom_modules`)
    run(`cp $(path_to_folder)/main.cpp $(physicell_dir)/main.cpp`)
    run(`cp $(path_to_folder)/Makefile $(physicell_dir)/Makefile`)

    cmd = `make -j 20 CC=$(PHYSICELL_CPP) PROGRAM_NAME=project_ccid_$(S.folder_ids.custom_code_id) CFLAGS=$(cflags)`

    println("Compiling custom code for $(S.folder_names.custom_code_folder) with flags: $cflags")

    cd(() -> run(pipeline(cmd, stdout="$(path_to_folder)/compilation.log", stderr="$(path_to_folder)/compilation.err")), physicell_dir) # compile the custom code in the PhysiCell directory and return to the original directory; make sure the macro ADDON_PHYSIECM is defined (should work even if multiply defined, e.g., by Makefile)
    
    # check if the error file is empty, if it is, delete it
    if filesize("$(path_to_folder)/compilation.err") == 0
        rm("$(path_to_folder)/compilation.err", force=true)
    end

    rm("$(physicell_dir)/custom_modules/custom.cpp", force=true)
    rm("$(physicell_dir)/custom_modules/custom.h", force=true)
    rm("$(physicell_dir)/main.cpp", force=true)
    run(`cp $(physicell_dir)/sample_projects/Makefile-default $(physicell_dir)/Makefile`)

    mv("$(physicell_dir)/project_ccid_$(S.folder_ids.custom_code_id)", "$(data_dir)/inputs/custom_codes/$(S.folder_names.custom_code_folder)/project", force=true)
    return 
end

function getCompilerFlags(S::AbstractSampling)
    recompile = false # only recompile if need is found
    clean = false # only clean if need is found
    cflags = "-march=native -O3 -fomit-frame-pointer -fopenmp -m64 -std=c++11"
    add_mfpmath = false
    if Sys.iswindows()
        add_mfpmath = true
    elseif Sys.isapple()
        if strip(read(`uname -s`, String)) == "Darwin"
            cc_path = strip(read(`which $(PHYSICELL_CPP)`, String))
            var = strip(read(`file $cc_path`, String))
            add_mfpmath = split(var)[end] != "arm64"
        end
    end
    if add_mfpmath
        cflags *= " -mfpmath=both"
    end

    current_macros = readMacrosFile(S) # this will get all macros already in the macros file
    updated_macros = getMacroFlags(S) # this will get all macros already in the macros file

    if length(updated_macros) != length(current_macros)
        recompile = true
        clean = true
    end

    for macro_flag in updated_macros
        cflags *= " -D $(macro_flag)"
    end

    if !recompile && !isfile("$(data_dir)/inputs/custom_codes/$(S.folder_names.custom_code_folder)/project")
        recompile = true
    end

    return cflags, recompile, clean
end

function getMacroFlags(S::AbstractSampling)
    current_macros = readMacrosFile(S)
    initializeMacros(S)
    return readMacrosFile(S)
end

function getMacroFlags(trial::Trial)
    for i in eachindex(trial.sampling_ids)
        sampling = Sampling(trial, i) # instantiate a sampling with the variation_ids and the simulation ids already found
        initializeMacros(sampling)
    end
end

function initializeMacros(S::AbstractSampling)
    # else get the macros neeeded
    checkPhysiECMMacro(S)

    # check others...
    return
end

function addMacro(S::AbstractSampling, macro_name::String)
    path_to_macros = "$(data_dir)/inputs/custom_codes/$(S.folder_names.custom_code_folder)/macros.txt"
    open(path_to_macros, "a") do f
        println(f, macro_name)
    end
    return
end

function checkPhysiECMMacro(S::AbstractSampling)
    if "ADDON_PHYSIECM" in readMacrosFile(S)
        # if the custom codes folder for the sampling already has the macro, then we don't need to do anything
        return
    end
    if S.folder_ids.ic_ecm_id != -1
        # if this sampling is providing an ic file for ecm, then we need to add the macro
        return addMacro(S, "ADDON_PHYSIECM")
    end
    # check if ecm_setup element has enabled="true" in config files
    loadConfiguration(S)
    return checkPhysiECMInConfig(S)
end

function checkPhysiECMInConfig(M::AbstractMonad)
    path_to_xml = "$(data_dir)/inputs/configs/$(M.folder_names.config_folder)/variations/variation_$(M.variation_id).xml"
    xml_path = ["microenvironment_setup", "ecm_setup"]
    ecm_setup_element = retrieveElement(path_to_xml, xml_path; required=false)
    if !isnothing(ecm_setup_element) && attribute(ecm_setup_element, "enabled") == "true" # note: attribute returns nothing if the attribute does not exist
        # if the base config file says that the ecm is enabled, then we need to add the macro
        addMacro(M, "ADDON_PHYSIECM")
        return true
    end
    return false
end

function checkPhysiECMInConfig(sampling::Sampling)
    # otherwise, no previous sampling saying to use the macro, no ic file for ecm, and the base config file does not have ecm enabled,
    # now just check that the variation is not enabling the ecm
    for index in eachindex(sampling.variation_ids)
        monad = Monad(sampling, index) # instantiate a monad with the variation_id and the simulation ids already found
        if checkPhysiECMInConfig(monad)
            return true
        end
    end
    return false
end

function readMacrosFile(S::AbstractSampling)
    path_to_macros = "$(data_dir)/inputs/custom_codes/$(S.folder_names.custom_code_folder)/macros.txt"
    if !isfile(path_to_macros)
        return []
    end
    return readlines(path_to_macros)
end

################## Deletion Functions ##################

function deleteSimulation(simulation_ids::Vector{Int}; delete_supers::Bool=true)
    sim_df = constructSelectQuery("simulations", "WHERE simulation_id IN ($(join(simulation_ids,",")));") |> queryToDataFrame
    DBInterface.execute(db,"DELETE FROM simulations WHERE simulation_id IN ($(join(simulation_ids,",")));")
    # for simulation_id in simulation_ids
    for row in eachrow(sim_df)
        rm("$(data_dir)/outputs/simulations/$(row.simulation_id)", force=true, recursive=true)
        config_folder = getConfigFolder(row.config_id)
        result_df = constructSelectQuery(
            "simulations",
            "WHERE config_id = $(row.config_id) AND variation_id = $(row.variation_id);";
            selection="COUNT(*)"
        ) |> queryToDataFrame
        if result_df.var"COUNT(*)"[1] == 0
            rm("$(data_dir)/inputs/configs/$(config_folder)/variations/variation_$(row.variation_id).xml", force=true)
        end

        rulesets_collection_folder = getRulesetsCollectionFolder(row.rulesets_collection_id)
        result_df = constructSelectQuery(
            "simulations",
            "WHERE rulesets_collection_id = $(row.rulesets_collection_id) AND rulesets_variation_id = $(row.rulesets_variation_id);";
            selection="COUNT(*)"
        ) |> queryToDataFrame
        if result_df.var"COUNT(*)"[1] == 0
            rm("$(data_dir)/inputs/rulesets_collections/$(rulesets_collection_folder)/rulesets_collections_variations/rulesets_variation_$(row.rulesets_variation_id).xml", force=true)
        end
    end

    if !delete_supers
        return nothing
    end

    monad_ids = constructSelectQuery("monads", "", selection="monad_id") |> queryToDataFrame |> x -> x.monad_id
    for monad_id in monad_ids
        monad_simulation_ids = getMonadSimulations(monad_id)
        if !any(x -> x in simulation_ids, monad_simulation_ids) # if none of the monad simulation ids are among those to be deleted, then nothing to do here
            continue
        end
        filter!(x -> !(x in simulation_ids), monad_simulation_ids)
        if isempty(monad_simulation_ids)
            deleteMonad([monad_id]; delete_subs=false, delete_supers=true)
        else
            recordSimulationIDs(monad_id, monad_simulation_ids)
        end
    end
    return nothing
end

deleteSimulation(simulation_id::Int; delete_supers::Bool=true) = deleteSimulation([simulation_id]; delete_supers=delete_supers)

function deleteMonad(monad_ids::Vector{Int}; delete_subs::Bool=true, delete_supers::Bool=true)
    DBInterface.execute(db,"DELETE FROM monads WHERE monad_id IN ($(join(monad_ids,",")));")
    for monad_id in monad_ids
        if delete_subs
            simulation_ids = getMonadSimulations(monad_id)
            deleteSimulation(simulation_ids; delete_supers=false)
        end
        rm("$(data_dir)/outputs/monads/$(monad_id)", force=true, recursive=true)
    end

    if !delete_supers
        return nothing
    end
    sampling_ids = constructSelectQuery("samplings", "", selection="sampling_id") |> queryToDataFrame |> x -> x.sampling_id
    for sampling_id in sampling_ids
        sampling_monad_ids = getSamplingMonads(sampling_id)
        if !any(x -> x in monad_ids, sampling_monad_ids) # if none of the sampling monad ids are among those to be deleted, then nothing to do here
            continue
        end
        filter!(x -> !(x in monad_ids), sampling_monad_ids)
        if isempty(sampling_monad_ids)
            deleteSampling([sampling_id]; delete_subs=false, delete_supers=true)
        else
            recordMonadIDs(sampling_id, sampling_monad_ids)
        end
    end
    return nothing
end

deleteMonad(monad_id::Int; delete_subs::Bool=true, delete_supers::Bool=true) = deleteMonad([monad_id]; delete_subs=delete_subs, delete_supers=delete_supers)

function deleteSampling(sampling_ids::Vector{Int}; delete_subs::Bool=true, delete_supers::Bool=true)
    DBInterface.execute(db,"DELETE FROM samplings WHERE sampling_id IN ($(join(sampling_ids,",")));")
    for sampling_id in sampling_ids
        if delete_subs
            monad_ids = getSamplingMonads(sampling_id)
            deleteMonad(monad_ids; delete_subs=true, delete_supers=false)
        end
        rm("$(data_dir)/outputs/samplings/$(sampling_id)", force=true, recursive=true)
    end

    if !delete_supers
        return nothing
    end

    trial_ids = constructSelectQuery("trials", "", selection="trial_id") |> queryToDataFrame |> x -> x.trial_id
    for trial_id in trial_ids
        trial_sampling_ids = getTrialSamplings(trial_id)
        if !any(x -> x in sampling_ids, trial_sampling_ids) # if none of the trial sampling ids are among those to be deleted, then nothing to do here
            continue
        end
        filter!(x -> !(x in sampling_ids), trial_sampling_ids)
        if isempty(trial_sampling_ids)
            deleteTrial([trial_id]; delete_subs=false)
        else
            recordSamplingIDs(trial_id, trial_sampling_ids)
        end
    end
    return nothing
end

deleteSampling(sampling_id::Int; delete_subs::Bool=true, delete_supers::Bool=true) = deleteSampling([sampling_id]; delete_subs=delete_subs, delete_supers=delete_supers)

function deleteTrial(trial_ids::Vector{Int}; delete_subs::Bool=true)
    DBInterface.execute(db,"DELETE FROM trials WHERE trial_id IN ($(join(trial_ids,",")));")
    for trial_id in trial_ids
        if delete_subs
            sampling_ids = getTrialSamplings(trial_id)
            deleteSampling(sampling_ids; delete_subs=true, delete_supers=false)
        end
        rm("$(data_dir)/outputs/trials/$(trial_id)", force=true, recursive=true)
    end
    return nothing
end

deleteTrial(trial_id::Int; delete_subs::Bool=true) = deleteTrial([trial_id]; delete_subs=delete_subs)

function resetDatabase()
    rm("$(data_dir)/outputs/simulations", force=true, recursive=true)
    rm("$(data_dir)/outputs/monads", force=true, recursive=true)
    rm("$(data_dir)/outputs/samplings", force=true, recursive=true)
    rm("$(data_dir)/outputs/trials", force=true, recursive=true)

    for config_folder in (readdir("$(data_dir)/inputs/configs/", sort=false, join=true) |> filter(x->isdir(x)))
        resetConfigFolder(config_folder)
    end
    
    config_folders = constructSelectQuery("configs", "", selection="folder_name") |> queryToDataFrame |> x -> x.folder_name
    for config_folder in config_folders
        resetConfigFolder("$(data_dir)/inputs/configs/$(config_folder)")
    end

    for path_to_rulesets_collection_folder in (readdir("$(data_dir)/inputs/rulesets_collections/", sort=false, join=true) |> filter(x->isdir(x)))
        resetRulesetsCollectionFolder(path_to_rulesets_collection_folder)
    end

    rulesets_collection_folders = constructSelectQuery("rulesets_collections", "", selection="folder_name") |> queryToDataFrame |> x -> x.folder_name
    for rulesets_collection_folder in rulesets_collection_folders
        resetRulesetsCollectionFolder("$(data_dir)/inputs/rulesets_collections/$(rulesets_collection_folder)")
    end

    for custom_code_folder in (readdir("$(data_dir)/inputs/custom_codes/", sort=false, join=true) |> filter(x->isdir(x)))
        rm("$(custom_code_folder)/project", force=true)
        rm("$(custom_code_folder)/compilation.log", force=true)
        rm("$(custom_code_folder)/compilation.err", force=true)
        rm("$(custom_code_folder)/macros.txt", force=true)
    end

    custom_code_folders = constructSelectQuery("custom_codes", "", selection="folder_name") |> queryToDataFrame |> x -> x.folder_name
    for custom_code_folder in custom_code_folders
        rm("$(data_dir)/inputs/custom_codes/$(custom_code_folder)/project", force=true)
    end

    if db.file == ":memory:"
        initializeDatabase()
    else
        rm("$(db.file)", force=true)
        initializeDatabase("$(db.file)")
    end
    return nothing
end

function resetConfigFolder(path_to_config_folder::String)
    if !isdir(path_to_config_folder)
        return
    end
    rm("$(path_to_config_folder)/variations.db", force=true)
    rm("$(path_to_config_folder)/variations", force=true, recursive=true)

    rm("$(path_to_config_folder)/rulesets_collections.db", force=true)
end

function resetRulesetsCollectionFolder(path_to_rulesets_collection_folder::String)
    if !isdir(path_to_rulesets_collection_folder)
        return
    end
    rm("$(path_to_rulesets_collection_folder)/rulesets_variations.db", force=true)
    rm("$(path_to_rulesets_collection_folder)/rulesets_variations", force=true)

    rm("$(path_to_rulesets_collection_folder)/rulesets_variations.db", force=true)
end

################## Running Functions ##################

function runSimulation(simulation::Simulation; do_full_setup::Bool=true, force_recompile::Bool=false)
    path_to_simulation_folder = "$(data_dir)/outputs/simulations/$(simulation.id)"
    path_to_simulation_output = "$(path_to_simulation_folder)/output"
    if isfile("$(path_to_simulation_output)/final.xml")
        ran = false
        success = true
        return ran, success
    end
    mkpath(path_to_simulation_output)

    if do_full_setup
        loadConfiguration(simulation)
        loadRulesets(simulation)
        loadCustomCode(simulation; force_recompile=force_recompile)
    end

    executable_str = "$(data_dir)/inputs/custom_codes/$(simulation.folder_names.custom_code_folder)/project" # path to executable
    config_str =  "$(data_dir)/inputs/configs/$(simulation.folder_names.config_folder)/variations/variation_$(simulation.variation_id).xml" # path to config file
    flags = ["-o", path_to_simulation_output]
    if simulation.folder_ids.ic_cell_id != -1
        append!(flags, ["-i", "$(data_dir)/inputs/ics/cells/$(simulation.folder_names.ic_cell_folder)/cells.csv"]) # if ic file included (id != -1), then include this in the command
    end
    if simulation.folder_ids.ic_substrate_id != -1
        append!(flags, ["-s", "$(data_dir)/inputs/ics/substrates/$(simulation.folder_names.ic_substrate_folder)/substrates.csv"]) # if ic file included (id != -1), then include this in the command
    end
    if simulation.folder_ids.ic_ecm_id != -1
        append!(flags, ["-e", "$(data_dir)/inputs/ics/ecms/$(simulation.folder_names.ic_ecm_folder)/ecm.csv"]) # if ic file included (id != -1), then include this in the command
    end
    if simulation.rulesets_variation_id != -1
        path_to_rules_file = "$(data_dir)/inputs/rulesets_collections/$(simulation.folder_names.rulesets_collection_folder)/rulesets_collections_variations/rulesets_variation_$(simulation.rulesets_variation_id).xml"
        append!(flags, ["-r", path_to_rules_file])
    end
    cmd = `$executable_str $config_str $flags`
    println("\tRunning simulation: $(simulation.id)...")
    try
        run(pipeline(cmd, stdout="$(path_to_simulation_folder)/output.log", stderr="$(path_to_simulation_folder)/output.err"), wait=true)
    catch
        success = false
    else
        rm("$(path_to_simulation_folder)/output.err", force=true)
        success = true
    end
    ran = true
    
    return ran, success
end

function runMonad(monad::Monad; use_previous_sims::Bool=false, do_full_setup::Bool=true, force_recompile::Bool=false)
    mkpath("$(data_dir)/outputs/monads/$(monad.id)")
    n_new_simulations = monad.min_length
    if use_previous_sims
        n_new_simulations -= length(monad.simulation_ids)
    end

    if n_new_simulations <= 0
        return Task[]
    end

    if do_full_setup
        loadCustomCode(monad; force_recompile=force_recompile)
    end
    loadConfiguration(monad)
    loadRulesets(monad)

    simulation_tasks = Task[]
    for i in 1:n_new_simulations
        simulation = Simulation(monad)
        push!(simulation_tasks, @task runSimulation(simulation; do_full_setup=false, force_recompile=false))
        push!(monad.simulation_ids, simulation.id)
    end

    recordSimulationIDs(monad)

    return simulation_tasks
end

function runSampling(sampling::Sampling; use_previous_sims::Bool=false, force_recompile::Bool=false)
    mkpath("$(data_dir)/outputs/samplings/$(sampling.id)")

    loadCustomCode(sampling; force_recompile=force_recompile)

    simulation_tasks = []
    for index in eachindex(sampling.variation_ids)
        monad = Monad(sampling, index) # instantiate a monad with the variation_id and the simulation ids already found
        append!(simulation_tasks, runMonad(monad, use_previous_sims=use_previous_sims, do_full_setup=false, force_recompile=false)) # run the monad and add the number of new simulations to the total
    end

    recordMonadIDs(sampling) # record the monad ids in the sampling
    return simulation_tasks
end

function runTrial(trial::Trial; use_previous_sims::Bool=false, force_recompile::Bool=true)
    mkpath("$(data_dir)/outputs/trials/$(trial.id)")

    simulation_tasks = []
    for i in eachindex(trial.sampling_ids)
        sampling = Sampling(trial, i) # instantiate a sampling with the variation_ids and the simulation ids already found
        append!(simulation_tasks, runSampling(sampling; use_previous_sims=use_previous_sims, force_recompile=force_recompile)) # run the sampling and add the number of new simulations to the total
    end

    recordSamplingIDs(trial) # record the sampling ids in the trial
    return simulation_tasks
end

collectSimulationTasks(simulation::Simulation; use_previous_sims::Bool=false, force_recompile::Bool=false) = [@task runSimulation(simulation; do_full_setup=true, force_recompile=force_recompile)]
collectSimulationTasks(monad::Monad; use_previous_sims::Bool=false, force_recompile::Bool=false) = runMonad(monad; use_previous_sims=use_previous_sims, do_full_setup=true, force_recompile=force_recompile)
collectSimulationTasks(sampling::Sampling; use_previous_sims::Bool=false, force_recompile::Bool=false) = runSampling(sampling; use_previous_sims=use_previous_sims, force_recompile=force_recompile)
collectSimulationTasks(trial::Trial; use_previous_sims::Bool=false, force_recompile::Bool=false) = runTrial(trial; use_previous_sims=use_previous_sims, force_recompile=force_recompile)

function runAbstractTrial(T::AbstractTrial; use_previous_sims::Bool=false, force_recompile::Bool=true)
    cd(()->run(pipeline(`make clean`, stdout=devnull)), physicell_dir)

    getMacroFlags(T)

    simulation_tasks = collectSimulationTasks(T; use_previous_sims=use_previous_sims, force_recompile=force_recompile)
    n_ran = 0
    n_success = 0

    Threads.@threads :static for simulation_task in simulation_tasks
        schedule(simulation_task)
        ran, success = fetch(simulation_task)
        n_ran += ran
        n_success += success
    end
    return n_ran, n_success
end

################## Recording Functions ##################

function recordSimulationIDs(monad_id::Int, simulation_ids::Array{Int})
    path_to_folder = "$(data_dir)/outputs/monads/$(monad_id)/"
    mkpath(path_to_folder)
    path_to_csv = "$(path_to_folder)/simulations.csv"
    lines_table = compressSimulationIDs(simulation_ids)
    CSV.write(path_to_csv, lines_table; writeheader=false)
end

recordSimulationIDs(monad::Monad) = recordSimulationIDs(monad.id, monad.simulation_ids)

function recordMonadIDs(sampling_id::Int, monad_ids::Array{Int})
    path_to_folder = "$(data_dir)/outputs/samplings/$(sampling_id)/"
    mkpath(path_to_folder)
    path_to_csv = "$(path_to_folder)/monads.csv"
    lines_table = compressMonadIDs(monad_ids)
    CSV.write(path_to_csv, lines_table; writeheader=false)
end

recordMonadIDs(sampling::Sampling) = recordMonadIDs(sampling.id, sampling.monad_ids)

function recordSamplingIDs(trial_id::Int, sampling_ids::Array{Int})
    recordSamplingIDs("$(data_dir)/outputs/trials/$(trial_id)", sampling_ids)
end

function recordSamplingIDs(trial::Trial)
    recordSamplingIDs("$(data_dir)/outputs/trials/$(trial.id)", trial.sampling_ids)
end

function recordSamplingIDs(path_to_folder::String, sampling_ids::Array{Int})
    path_to_csv = "$(path_to_folder)/samplings.csv"
    lines_table = compressSamplingIDs(sampling_ids)
    CSV.write(path_to_csv, lines_table; writeheader=false)
end

################## Variations Functions ##################

function addColumns(xml_paths::Vector{Vector{String}}, table_name::String, id_column_name::String, db_columns::SQLite.DB, path_to_xml::String, dataTypeRules::Function)
    column_names = queryToDataFrame("PRAGMA table_info($(table_name));"; db=db_columns) |> x->x[!,:name]
    filter!(x -> x != id_column_name, column_names)
    varied_column_names = [join(xml_path,"/") for xml_path in xml_paths]

    is_new_column = [!(varied_column_name in column_names) for varied_column_name in varied_column_names]
    if any(is_new_column)
        new_column_names = varied_column_names[is_new_column]
        xml_doc = openXML(path_to_xml)
        default_values_for_new = [getField(xml_doc, xml_path) for xml_path in xml_paths[is_new_column]]
        closeXML(xml_doc)
        for (i, new_column_name) in enumerate(new_column_names)
            sqlite_data_type = dataTypeRules(i, new_column_name)
            DBInterface.execute(db_columns, "ALTER TABLE $(table_name) ADD COLUMN '$(new_column_name)' $(sqlite_data_type);")
        end
        DBInterface.execute(db_columns, "UPDATE $(table_name) SET ($(join("\"".*new_column_names.*"\"",",")))=($(join("\"".*default_values_for_new.*"\"",",")));") # set newly added columns to default values

        index_name = "$(table_name)_index"
        SQLite.dropindex!(db_columns, index_name; ifexists=true) # remove previous index
        index_columns = deepcopy(column_names)
        append!(index_columns, new_column_names)
        SQLite.createindex!(db_columns, table_name, index_name, index_columns; unique=true, ifnotexists=false) # add new index to make sure no variations are repeated
    end

    static_column_names = deepcopy(column_names)
    old_varied_names = varied_column_names[.!is_new_column]
    filter!(x -> !(x in old_varied_names), static_column_names)

    return static_column_names, varied_column_names
end

function addVariationColumns(config_id::Int, xml_paths::Vector{Vector{String}}, variable_types::Vector{DataType})
    config_folder = getConfigFolder(config_id)
    db_columns = getConfigDB(config_folder)
    path_to_xml = "$(data_dir)/inputs/configs/$(config_folder)/PhysiCell_settings.xml"
    dataTypeRules = (i, _) -> begin
        if variable_types[i] == Bool
            "TEXT"
        elseif variable_types[i] <: Int
            "INT"
        elseif variable_types[i] <: Real
            "REAL"
        else
            "TEXT"
        end
    end
    return addColumns(xml_paths, "variations", "variation_id", db_columns, path_to_xml, dataTypeRules)
end

function addRulesetsVariationsColumns(rulesets_collection_id::Int, xml_paths::Vector{Vector{String}})
    rulesets_collection_folder = getRulesetsCollectionFolder(rulesets_collection_id)
    db_columns = getRulesetsVariationsDB(rulesets_collection_folder)
    path_to_xml = "$(data_dir)/inputs/rulesets_collections/$(rulesets_collection_folder)/base_rulesets.xml"
    dataTypeRules = (_, name) -> "applies_to_dead" in name ? "INT" : "REAL"
    return addColumns(xml_paths, "rulesets_variations", "rulesets_variation_id", db_columns, path_to_xml, dataTypeRules)
end

function addRow(db_columns::SQLite.DB, table_name::String, id_name::String, table_features::String, values::String)
    new_id = DBInterface.execute(db_columns, "INSERT OR IGNORE INTO $(table_name) ($(table_features)) VALUES($(values)) RETURNING $(id_name);") |> DataFrame |> x->x[!,1]
    new_added = length(new_id)==1
    if  !new_added
        query = constructSelectQuery(table_name, "WHERE ($(table_features))=($(values))"; selection=id_name)
        new_id = queryToDataFrame(query, db=db_columns) |> x->x[!,1]
    end
    return new_id[1], new_added
end

function addVariationRow(config_id::Int, table_features::String, values::String)
    db_columns = getConfigDB(config_id)
    return addRow(db_columns, "variations", "variation_id", table_features, values)
end

function addVariationRow(config_id::Int, table_features::String, static_values::String, varied_values::String)
    return addVariationRow(config_id, table_features, "$(static_values)$(varied_values)")
end

function addRulesetsVariationRow(rulesets_collection_id::Int, table_features::String, values::String)
    db_columns = getRulesetsVariationsDB(rulesets_collection_id)
    return addRow(db_columns, "rulesets_variations", "rulesets_variation_id", table_features, values)
end

function addRulesetsVariationRow(rulesets_collection_id::Int, table_features::String, static_values::String, varied_values::String)
    return addRulesetsVariationRow(rulesets_collection_id, table_features, "$(static_values)$(varied_values)")
end

function addGrid(EV::Vector{<:ElementaryVariation}, addColumnsByPaths::Function, prepareAddNew::Function, addRow::Function)
    xml_paths = [ev.xml_path for ev in EV]
    new_values = [ev.values for ev in EV]

    static_column_names, varied_column_names = addColumnsByPaths(xml_paths)
    static_values, table_features = prepareAddNew(static_column_names, varied_column_names)

    NDG = ndgrid(new_values...)
    sz_variations = size(NDG[1])
    variation_ids = zeros(Int, sz_variations)
    is_new_variation_id = falses(sz_variations)
    for i in eachindex(NDG[1])
        varied_values = [A[i] for A in NDG] .|> string |> x -> join("\"" .* x .* "\"", ",")
        variation_ids[i], is_new_variation_id[i] = addRow(table_features, static_values, varied_values)
    end
    return variation_ids, is_new_variation_id
end

"""
    function addGridVariation(config_folder::String, EV::Vector{<:ElementaryVariation}; reference_variation_id::Int=0)

Adds a grid of parameter values defined by `EV` (a vector of `ElementaryVariation` objects) to the Variations table for a specified configuration.
A reference variation id can be supplied so that any currently unvaried values are pulled from that variation.
Each `ElementaryVariation` in `EV` represents a single parameter's variation across its range of values.
"""

function addGridVariation(config_id::Int, EV::Vector{<:ElementaryVariation}; reference_variation_id::Int=0)
    addColumnsByPaths = (paths) -> addVariationColumns(config_id, paths, [typeof(ev.values[1]) for ev in EV])
    prepareAddNew = (static_column_names, varied_column_names) -> prepareAddNewVariations(config_id, static_column_names, varied_column_names; reference_variation_id=reference_variation_id)
    addRow = (features, static_values, varied_values) -> addVariationRow(config_id, features, static_values, varied_values)
    return addGrid(EV, addColumnsByPaths, prepareAddNew, addRow)
end

addGridVariation(config_folder::String, EV::Vector{<:ElementaryVariation}; reference_variation_id::Int=0) = addGridVariation(retrieveID("configs", config_folder), EV; reference_variation_id=reference_variation_id)

# allow for passing in a single ElementaryVariation object
addGridVariation(config_id::Int, EV::ElementaryVariation; reference_variation_id::Int=0) = addGridVariation(config_id, [EV]; reference_variation_id=reference_variation_id)
addGridVariation(config_folder::String, EV::ElementaryVariation; reference_variation_id::Int=0) = addGridVariation(config_folder, [EV]; reference_variation_id=reference_variation_id)

function addGridRulesetsVariation(rulesets_collection_id::Int, EV::Vector{<:ElementaryVariation}; reference_rulesets_variation_id::Int=0)
    addColumnsByPaths = (paths) -> addRulesetsVariationsColumns(rulesets_collection_id, paths)
    prepareAddNew = (static_names, varied_names) -> prepareAddNewRulesetsVariations(rulesets_collection_id, static_names, varied_names; reference_rulesets_variation_id=reference_rulesets_variation_id)
    addRow = (features, static_values, varied_values) -> addRulesetsVariationRow(rulesets_collection_id, features, static_values, varied_values)
    return addGrid(EV, addColumnsByPaths, prepareAddNew, addRow)
end

addGridRulesetsVariation(rulesets_collection_folder::String, EV::Vector{<:ElementaryVariation}; reference_rulesets_variation_id::Int=0) = addGridRulesetsVariation(retrieveID("rulesets_collections", rulesets_collection_folder), EV; reference_rulesets_variation_id=reference_rulesets_variation_id)

# allow for passing in a single ElementaryVariation object
addGridRulesetsVariation(rulesets_collection_id::Int, EV::ElementaryVariation; reference_rulesets_variation_id::Int=0) = addGridRulesetsVariation(rulesets_collection_id, [EV]; reference_rulesets_variation_id=reference_rulesets_variation_id)
addGridRulesetsVariation(rulesets_collection_folder::String, EV::ElementaryVariation; reference_rulesets_variation_id::Int=0) = addGridRulesetsVariation(rulesets_collection_folder, [EV]; reference_rulesets_variation_id=reference_rulesets_variation_id)

function prepareAddNew(db_columns::SQLite.DB, static_column_names::Vector{String}, varied_column_names::Vector{String}, table_name::String, id_name::String, reference_id::Int)
    if isempty(static_column_names)
        static_values = ""
        table_features = ""
    else
        query = constructSelectQuery(table_name, "WHERE $(id_name)=$(reference_id);"; selection=join("\"" .* static_column_names .* "\"", ", "))
        df = queryToDataFrame(query, db=db_columns)
        static_values = df |>
            x -> join(x |> eachcol .|> c -> "\"$(string(c[1]))\"", ",")
<<<<<<< HEAD
            # x -> join("\"" .* string.(x) .* "\"", ",")
=======
>>>>>>> 714f5c94
        static_values *= ","
        table_features = join("\"" .* static_column_names .* "\"", ",")
        table_features *= ","
    end
    table_features *= join("\"" .* varied_column_names .* "\"", ",")
    return static_values, table_features
end

function prepareAddNewVariations(config_id::Int, static_column_names::Vector{String}, varied_column_names::Vector{String}; reference_variation_id::Int=0)
    db_columns = getConfigDB(config_id)
    return prepareAddNew(db_columns, static_column_names, varied_column_names, "variations", "variation_id", reference_variation_id)
end

function prepareAddNewRulesetsVariations(rulesets_collection_id::Int, static_column_names::Vector{String}, varied_column_names::Vector{String}; reference_rulesets_variation_id::Int=0)
    db_columns = getRulesetsVariationsDB(rulesets_collection_id)
    return prepareAddNew(db_columns, static_column_names, varied_column_names, "rulesets_variations", "rulesets_variation_id", reference_rulesets_variation_id)
end

################## Compression Functions ##################

function compressIDs(ids::Vector{Int})
    lines = String[]
    while !isempty(ids) # while there are still ids to compress
        if length(ids) == 1 # if there's only one id left
            next_line = string(ids[1]) # just add it to the list
            popfirst!(ids) # and remove it from the list of ids
        else # if there's more than one id left
            I = findfirst(diff(ids) .!= 1) # find the first index where the difference between consecutive ids is greater than 1
            I = isnothing(I) ? length(ids) : I # if none found, then all the diffs are 1 so we want to take the entire list
            if I > 1 # if compressing multiple ids
                next_line = "$(ids[1]):$(ids[I])" # add the first and last id separated by a colon
                ids = ids[I+1:end] # remove the ids that were just compressed
            else # if only compressing one id
                next_line = string(ids[1]) # just add the id to the list
                popfirst!(ids) # and remove it from the list of ids
            end
        end
        push!(lines, next_line) # add the compressed id(s) to the list of lines
    end
    return Tables.table(lines)
end

compressSimulationIDs(simulation_ids::Array{Int}) = simulation_ids |> vec |> sort |> compressIDs
compressMonadIDs(monad_ids::Array{Int}) = monad_ids |> vec |> sort |> compressIDs
compressSamplingIDs(sampling_ids::Array{Int}) = sampling_ids |> vec |> sort |> compressIDs

################## Selection Functions ##################

function selectConstituents(path_to_csv::String)
    if !isfile(path_to_csv)
        return Int[]
    end
    df = CSV.read(path_to_csv, DataFrame; header=false, silencewarnings=true, types=String, delim=",")
    ids = Int[]
    for i in axes(df,1)
        s = df.Column1[i]
        I = split(s,":") .|> string .|> x->parse(Int,x)
        if length(I)==1
            push!(ids,I[1])
        else
            append!(ids,I[1]:I[2])
        end
    end
    return ids
end

getMonadSimulations(monad_id::Int) = selectConstituents("$(data_dir)/outputs/monads/$(monad_id)/simulations.csv")
getSamplingMonads(sampling_id::Int) = selectConstituents("$(data_dir)/outputs/samplings/$(sampling_id)/monads.csv")
getTrialSamplings(trial_id::Int) = selectConstituents("$(data_dir)/outputs/trials/$(trial_id)/samplings.csv")
getTrialSamplings(trial::Trial) = getTrialSamplings(trial.id)

function getTrialSimulations(trial_id::Int)
    sampling_ids = getTrialSamplings(trial_id)
    return vcat([getSamplingSimulations(sampling_id) for sampling_id in sampling_ids]...)
end

function getSamplingSimulations(sampling_id::Int)
    monad_ids = getSamplingMonads(sampling_id)
    return vcat([getMonadSimulations(monad_id) for monad_id in monad_ids]...)
end

getSimulations(trial::Trial) = getTrialSimulations(trial.id)
getSimulations(sampling::Sampling) = getSamplingSimulations(sampling.id)
getSimulations(monad::Monad) = getMonadSimulations(monad.id)
getSimulations(simulation::Simulation) = [simulation.id]

function getSimulations(class_id::VCTClassID) 
    class_id_type = getVCTClassIDType(class_id)
    if class_id_type == Simulation
        return [class_id.id]
    elseif class_id_type == Monad
        return getMonadSimulations(class_id.id)
    elseif class_id_type == Sampling
        return getSamplingSimulations(class_id.id)
    elseif class_id_type == Trial
        return getTrialSimulations(class_id.id)
    else
        error(error_string)
    end
end

end<|MERGE_RESOLUTION|>--- conflicted
+++ resolved
@@ -706,10 +706,6 @@
         df = queryToDataFrame(query, db=db_columns)
         static_values = df |>
             x -> join(x |> eachcol .|> c -> "\"$(string(c[1]))\"", ",")
-<<<<<<< HEAD
-            # x -> join("\"" .* string.(x) .* "\"", ",")
-=======
->>>>>>> 714f5c94
         static_values *= ","
         table_features = join("\"" .* static_column_names .* "\"", ",")
         table_features *= ","
