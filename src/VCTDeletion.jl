--- conflicted
+++ resolved
@@ -187,11 +187,7 @@
         end
     end
     for folder in ["simulations", "monads", "samplings", "trials"]
-<<<<<<< HEAD
         rm(joinpath(data_dir, "outputs", folder); force=true, recursive=true)
-=======
-        rm("$(data_dir)/outputs/$(folder)"; force=true, recursive=true)
->>>>>>> 7f4c6a37
     end
 
         for config_folder in (readdir(joinpath(data_dir, "inputs", "configs"), sort=false, join=true) |> filter(x->isdir(x)))
@@ -211,21 +207,12 @@
     for rulesets_collection_folder in rulesets_collection_folders
         resetRulesetsCollectionFolder(joinpath(data_dir, "inputs", "rulesets_collections", rulesets_collection_folder))
     end
-<<<<<<< HEAD
     
     for custom_code_folder in (readdir(joinpath(data_dir, "inputs", "custom_codes"), sort=false, join=true) |> filter(x->isdir(x)))
-        rm(joinpath(custom_code_folder, baseToExecutable("project")); force=true)
-        rm(joinpath(custom_code_folder, "compilation.log"); force=true)
-        rm(joinpath(custom_code_folder, "compilation.err"); force=true)
-        rm(joinpath(custom_code_folder, "macros.txt"); force=true)
-=======
-
-    for custom_code_folder in (readdir("$(data_dir)/inputs/custom_codes/", sort=false, join=true) |> filter(x->isdir(x)))
-        files = ["project", "compilation.log", "compilation.err", "macros.txt"]
+        files = [baseToExecutable("project"), "compilation.log", "compilation.err", "macros.txt"]
         for file in files
-            rm("$(custom_code_folder)/$(file)"; force=true)
-        end
->>>>>>> 7f4c6a37
+            rm(joinpath(custom_code_folder, file); force=true)
+        end
     end
 
     custom_code_folders = constructSelectQuery("custom_codes", "", selection="folder_name") |> queryToDataFrame |> x -> x.folder_name
@@ -307,21 +294,6 @@
     end
 end
 
-<<<<<<< HEAD
-function getStatus(class_id::VCTClassID)
-    class_id_type = getVCTClassIDType(class_id)
-    if class_id_type == Simulation
-        simulation_id = class_id.id
-        if isfile(joinpath(data_dir, "outputs", "simulations", string(simulation_id), "output", "final.xml"))
-            return :finished
-        else
-            return :unfinished
-        end
-    else
-        error("Only Simulation class ids are supported for calling getStatus on.")
-    end
-end
-=======
 """
     eraseSimulationID(simulation_id::Int; monad_id::Union{Missing,Int}=missing, T::Union{Missing,AbstractTrial}=missing)
 
@@ -340,7 +312,6 @@
     4. If the `simulation_id` is not found, the function returns early.
     5. If the monad contains only the given `simulation_id`, it deletes the monad and any dependent records, but retains the simulation in the database for output file checks.
     6. If the monad contains multiple simulations, it removes the given `simulation_id` from the list and updates the records.
->>>>>>> 7f4c6a37
 
     # Returns
     - Nothing. The function performs database operations and updates records as needed.
