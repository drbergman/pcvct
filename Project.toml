name = "pcvct"
uuid = "3c374bc7-7384-4f83-8ca0-87b8c727e6ff"
authors = ["Daniel Bergman <danielrbergman@gmail.com> and contributors"]
version = "0.1.0"

[deps]
CSV = "336ed68f-0bac-5ca0-87d4-7b16caf5d00b"
DataFrames = "a93c6f00-e57d-5684-b7b6-d8193f3e46c0"
Dates = "ade2ca70-3891-5945-98fb-dc099432e06a"
Distributions = "31c24e10-a181-5473-b8eb-7969acd0382f"
FFTW = "7a1cc6ca-52ef-59f5-83cd-3a7055c09341"
GlobalSensitivity = "af5da776-676b-467e-8baf-acd8249e4f0f"
LazyGrids = "7031d0ef-c40d-4431-b2f8-61a8d2f650db"
LightXML = "9c8b4983-aa76-5018-a973-4c85ecc9e179"
MAT = "23992714-dd62-5051-b70f-ba57cb901cac"
QuasiMonteCarlo = "8a4e6c94-4038-4cdc-81c3-7e6ffdb2a71b"
Random = "9a3f8284-a2c9-5f02-9a11-845980a1fd5c"
SQLite = "0aa819cd-b072-5ff4-a722-6bc24af294d9"
Sobol = "ed01d8cd-4d21-5b2a-85b4-cc3bdc58bad4"
Statistics = "10745b16-79ce-11e8-11f9-7d13ad32a3b2"
Tables = "bd369af6-aec1-5ad0-b16a-f7cc5008161c"

[compat]
<<<<<<< HEAD
Distributions = "0.25"
=======
CSV = "0.10"
SQLite = "1"
>>>>>>> 31ec800f
FFTW = "1"
MAT = "0.10"
LazyGrids = "1"
GlobalSensitivity = "2"
Statistics = "1"
julia = "1.6.7"

[extras]
Test = "8dfed614-e22c-5e08-85e1-65c5234f0b40"

[targets]
test = ["Test"]<|MERGE_RESOLUTION|>--- conflicted
+++ resolved
@@ -21,12 +21,9 @@
 Tables = "bd369af6-aec1-5ad0-b16a-f7cc5008161c"
 
 [compat]
-<<<<<<< HEAD
 Distributions = "0.25"
-=======
 CSV = "0.10"
 SQLite = "1"
->>>>>>> 31ec800f
 FFTW = "1"
 MAT = "0.10"
 LazyGrids = "1"
