--- conflicted
+++ resolved
@@ -21,11 +21,8 @@
 Tables = "bd369af6-aec1-5ad0-b16a-f7cc5008161c"
 
 [compat]
-<<<<<<< HEAD
 SQLite = "1"
-=======
 FFTW = "1"
->>>>>>> b82c5eba
 julia = "1.6.7"
 
 [extras]
