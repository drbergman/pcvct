name = "pcvct"
uuid = "3c374bc7-7384-4f83-8ca0-87b8c727e6ff"
authors = ["Daniel Bergman <danielrbergman@gmail.com> and contributors"]
version = "0.1.0"

[deps]
CSV = "336ed68f-0bac-5ca0-87d4-7b16caf5d00b"
DataFrames = "a93c6f00-e57d-5684-b7b6-d8193f3e46c0"
Dates = "ade2ca70-3891-5945-98fb-dc099432e06a"
Distributions = "31c24e10-a181-5473-b8eb-7969acd0382f"
FFTW = "7a1cc6ca-52ef-59f5-83cd-3a7055c09341"
GlobalSensitivity = "af5da776-676b-467e-8baf-acd8249e4f0f"
LazyGrids = "7031d0ef-c40d-4431-b2f8-61a8d2f650db"
LightXML = "9c8b4983-aa76-5018-a973-4c85ecc9e179"
MAT = "23992714-dd62-5051-b70f-ba57cb901cac"
QuasiMonteCarlo = "8a4e6c94-4038-4cdc-81c3-7e6ffdb2a71b"
Random = "9a3f8284-a2c9-5f02-9a11-845980a1fd5c"
SQLite = "0aa819cd-b072-5ff4-a722-6bc24af294d9"
Sobol = "ed01d8cd-4d21-5b2a-85b4-cc3bdc58bad4"
Statistics = "10745b16-79ce-11e8-11f9-7d13ad32a3b2"
Tables = "bd369af6-aec1-5ad0-b16a-f7cc5008161c"

[compat]
DataFrames = "1"
Distributions = "0.25"
CSV = "0.10"
SQLite = "1"
FFTW = "1"
<<<<<<< HEAD
Tables = "1"
=======
QuasiMonteCarlo = "0.3"
LightXML = "0.9"
Sobol = "1"
MAT = "0.10"
LazyGrids = "1"
GlobalSensitivity = "2"
Statistics = "1"
>>>>>>> 1b6315c7
julia = "1.6.7"

[extras]
Test = "8dfed614-e22c-5e08-85e1-65c5234f0b40"

[targets]
test = ["Test"]<|MERGE_RESOLUTION|>--- conflicted
+++ resolved
@@ -26,9 +26,7 @@
 CSV = "0.10"
 SQLite = "1"
 FFTW = "1"
-<<<<<<< HEAD
 Tables = "1"
-=======
 QuasiMonteCarlo = "0.3"
 LightXML = "0.9"
 Sobol = "1"
@@ -36,7 +34,6 @@
 LazyGrids = "1"
 GlobalSensitivity = "2"
 Statistics = "1"
->>>>>>> 1b6315c7
 julia = "1.6.7"
 
 [extras]
